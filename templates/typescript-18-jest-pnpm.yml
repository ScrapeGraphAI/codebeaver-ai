--- conflicted
+++ resolved
@@ -6,37 +6,13 @@
   - "pnpm exec jest --coverage --coverageReporters=json --json --outputFile=jest-results.json --collectCoverageFrom='**/*.{js,jsx,ts,tsx}' --coveragePathIgnorePatterns='node_modules' --passWithNoTests || [ $? -eq 1 -o $? -eq 5 ]"
   - "if [ -f 'coverage/coverage-final.json' ]; then mv coverage/coverage-final.json coverage.json; else echo 'Warn: coverage/coverage-final.json not found'; exit 1; fi"
 single_file_test_commands:
-<<<<<<< HEAD
-  - "npx jest --coverage --coverageReporters=json --json --outputFile=jest-results.json --testPathPattern=$TEST_FILE --collectCoverageFrom=$FILE_TO_COVER --passWithNoTests || [ $? -eq 1 -o $? -eq 5 ]"
-=======
   - "pnpm exec jest --coverage --coverageReporters=json --json --outputFile=jest-results.json --testPathPattern=$TEST_FILE --collectCoverageFrom=$FILE_TO_COVER --passWithNoTests || [ $? -eq 1 -o $? -eq 5 ]"
->>>>>>> ac4e2aac
   - "if [ -f 'coverage/coverage-final.json' ]; then mv coverage/coverage-final.json coverage.json; else echo 'Warn: coverage/coverage-final.json not found'; exit 1; fi"
 setup_commands:
   - apt-get update -qqy || true
   - apt-get install -qqy git || true
   - npm install -g pnpm
   - pnpm install --silent || true
-<<<<<<< HEAD
-  - pnpm add -D --silent typescript
-  - pnpm add -D --silent @types/jest
-  - pnpm add -D --silent ts-jest
-  - pnpm add -D --silent jest
-  - pnpm add -D --silent ts-node
-  - pnpm add -D --silent jest-json-reporter
-  - pnpm add -D --silent babel
-  - pnpm add -D --silent @babel/core
-  - pnpm add -D --silent @babel/preset-typescript
-  - pnpm add -D --silent @babel/preset-react
-  - pnpm add -D --silent @babel/preset-env
-  - pnpm add -D --silent @testing-library/react
-  - pnpm add -D --silent @testing-library/jest-dom
-  - pnpm add -D --silent @testing-library/user-event
-  - pnpm add -D --silent jest-environment-jsdom
-  - '[ -f jest.config.js ] || echo ''module.exports={testEnvironment:"jsdom"}'' > jest.config.js'
-  - '[ -f tsconfig.json ] || echo ''{"compilerOptions":{"target":"es5","module":"commonjs","strict":true,"esModuleInterop":true,"skipLibCheck":true,"forceConsistentCasingInFileNames":true,"jsx":"react-jsx","types":["jest","node"]}}'' > tsconfig.json'
-  - '[ -f babel.config.js ] || echo ''module.exports={presets:[["@babel/preset-env",{targets:{node:"current"}}],"@babel/preset-typescript","@babel/preset-react"]}'' > babel.config.js'
-=======
   - pnpm add -D --silent typescript || true
   - pnpm add -D --silent @types/jest || true
   - pnpm add -D --silent ts-jest || true
@@ -57,7 +33,6 @@
   - '[ -f tsconfig.json ] || echo ''{"compilerOptions":{"target":"es5","module":"commonjs","strict":true,"esModuleInterop":true,"skipLibCheck":true,"forceConsistentCasingInFileNames":true,"jsx":"react-jsx","types":["jest","node"]}}'' > tsconfig.json'
   - '[ -f babel.config.js ] || echo ''module.exports={presets:[["@babel/preset-env",{targets:{node:"current"}}],"@babel/preset-typescript",["@babel/preset-react",{runtime:"automatic"}]]}'' > babel.config.js'
   - '[ -f jest.config.js ] || [ -f jest.config.ts ] || echo ''module.exports={preset:"ts-jest",testEnvironment:"jsdom",transform:{"^.+\\.(ts|tsx)$":"ts-jest"},moduleFileExtensions:["ts","tsx","js","jsx","json","node"]}'' > jest.config.js'
->>>>>>> ac4e2aac
 ignore:
   - "*prettierrc*"
   - "*eslintrc*"
@@ -68,11 +43,7 @@
   - "*config.test.*"
   - "*.config.js"
   - "*.config.ts"
-<<<<<<< HEAD
-  - "*.config.jsx"
-=======
   - "*.config.jsx"
   - "*.d.ts"
   - "*/config.*"
-  - "config.*"
->>>>>>> ac4e2aac
+  - "config.*"