--- conflicted
+++ resolved
@@ -12,19 +12,6 @@
   - apt-get update -qqy || true
   - apt-get install -qqy git || true
   - yarn install --silent --legacy-peer-deps
-<<<<<<< HEAD
-  - yarn add --silent -D jest
-  - yarn add --silent -D jest-json-reporter
-  - yarn add -D --silent babel
-  - yarn add --silent -D @babel/core
-  - yarn add --silent -D @babel/preset-env
-  - yarn add --silent -D @babel/preset-react
-  - yarn add --silent -D @testing-library/react
-  - yarn add --silent -D @testing-library/jest-dom
-  - yarn add --silent -D @testing-library/user-event
-  - yarn add --silent -D jest-environment-jsdom
-  - '[ -f babel.config.js ] || echo ''module.exports={presets:[["@babel/preset-env",{targets:{node:"current"}}],"@babel/preset-react"]}'' > babel.config.js'
-=======
   - yarn add --silent -D jest || true
   - yarn add --silent -D jest-json-reporter || true
   - yarn add --silent -D babel || true
@@ -37,7 +24,6 @@
   - yarn add --silent -D @testing-library/user-event || true
   - yarn add --silent -D jest-environment-jsdom || true
   - '[ -f babel.config.js ] || echo ''module.exports={presets:[["@babel/preset-env",{targets:{node:"current"}}],"@babel/preset-typescript",["@babel/preset-react",{runtime:"automatic"}]]}'' > babel.config.js'
->>>>>>> ac4e2aac
   - "[ -f jest.config.js ] || echo 'module.exports={testEnvironment:\"jsdom\",transform:{\".+\\\\.(js|jsx)$\":\"babel-jest\"}}' > jest.config.js"
 ignore:
   - "*prettierrc*"
